# pylint: disable=missing-module-docstring

from __future__ import annotations
from abc import ABC, abstractmethod
<<<<<<< HEAD
from typing import Tuple, List
from dataclasses import dataclass, field
from typing import Callable
=======
from dataclasses import dataclass
from collections.abc import Callable
>>>>>>> 78044235

import numpy as np
from rkopenmdao.integration_control import IntegrationControl


@dataclass
class CheckpointInterface(ABC):
    """Abstract interface for checkpointing implementations."""

    array_size: int
    integration_control: IntegrationControl
    run_step_func: Callable[[np.ndarray], Tuple[np.ndarray, List, List]]
    run_step_jacvec_rev_func: Callable[[np.ndarray, np.ndarray], np.ndarray]
    _state: np.ndarray = field(init=False)
    _serialized_state_perturbation: np.ndarray = field(init=False)

    @abstractmethod
    def create_checkpointer(self):
        """Routine for creating an object that actually creates checkpoints, if
        necessary."""

    @abstractmethod
    def iterate_forward(self, initial_state):
        """Routine for the forward iteration from start to finish."""

    @abstractmethod
    def iterate_reverse(self, final_state_perturbation):
        """Routine for the reverse iteration, from finish to start."""<|MERGE_RESOLUTION|>--- conflicted
+++ resolved
@@ -2,14 +2,9 @@
 
 from __future__ import annotations
 from abc import ABC, abstractmethod
-<<<<<<< HEAD
 from typing import Tuple, List
 from dataclasses import dataclass, field
 from typing import Callable
-=======
-from dataclasses import dataclass
-from collections.abc import Callable
->>>>>>> 78044235
 
 import numpy as np
 from rkopenmdao.integration_control import IntegrationControl
