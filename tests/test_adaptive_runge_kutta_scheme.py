"""Tests the adaptive Runge-kutta scheme"""

# pylint: disable = c-extension-no-member

import numpy as np
import pytest
from mpi4py import MPI
from rkopenmdao.runge_kutta_scheme import RungeKuttaScheme
from rkopenmdao.butcher_tableau import EmbeddedButcherTableau
from rkopenmdao.butcher_tableaux import (
    embedded_heun_euler,
)
from rkopenmdao.discretized_ode.discretized_ode import DiscretizedODE
from rkopenmdao.error_estimator import (
    SimpleErrorEstimator,
    ImprovedErrorEstimator,
)
from rkopenmdao.metadata_extractor import (
    TimeIntegrationMetadata,
    TimeIntegrationTranslationMetadata,
    TimeIntegrationQuantity,
    PostprocessingQuantity,
    TimeIndependentQuantity,
    ArrayMetadata,
)
from rkopenmdao.error_controllers import pid

from .test_runge_kutta_scheme import RootODE

comm = MPI.COMM_WORLD
array_metadata = ArrayMetadata()
translations_metadata = TimeIntegrationTranslationMetadata()
time_int_quantity = TimeIntegrationQuantity(
    name="x",
    type="time_integration",
    array_metadata=array_metadata,
    translation_metadata=translations_metadata,
)
post_proc_quantity = PostprocessingQuantity(
    name="x",
    type="time_integration",
    array_metadata=array_metadata,
    translation_metadata=translations_metadata,
)
time_ind_quantity = TimeIndependentQuantity(
    name="x",
    type="time_integration",
    array_metadata=array_metadata,
    translation_metadata=translations_metadata,
)
metadata = TimeIntegrationMetadata(
    time_integration_quantity_list=[time_int_quantity],
    postprocessing_quantity_list=[post_proc_quantity],
    time_independent_input_quantity_list=[time_ind_quantity],
)

simple_error_estimator = SimpleErrorEstimator(2, comm=comm, quantity_metadata=metadata)
improved_error_estimator = ImprovedErrorEstimator(
    2, comm=comm, quantity_metadata=metadata
)
error_controller = pid(
    embedded_heun_euler.min_p_order(), error_estimator=simple_error_estimator
)


@pytest.mark.rk
@pytest.mark.rk_scheme
@pytest.mark.parametrize(
    "ode, embedded_tableau, delta_t, old_state, stage_field, expected_new_state",
    (
        [
            RootODE,
            embedded_heun_euler,
            0.1,
            np.array([1.0]),
            np.array([[1.0], [21 / 20]]),
            np.array([1.1025]),
        ],
    ),
)
def test_compute_step(
    ode: DiscretizedODE,
    embedded_tableau: EmbeddedButcherTableau,
    delta_t: float,
    old_state: np.ndarray,
    stage_field: np.ndarray,
    expected_new_state: np.ndarray,
):
    """Tests the compute_step function."""
<<<<<<< HEAD
    rk_scheme = RungeKuttaScheme(embedded_tableau, ode, True, error_controller)
    assert rk_scheme.compute_step(delta_t, old_state, stage_field) == pytest.approx(
=======
    assert rk_scheme.compute_step(
        delta_t,
        old_state,
        stage_field,
        remaining_time=delta_t,
    ) == pytest.approx(
>>>>>>> ae424cad
        (np.array([expected_new_state]), 0.1, True)
    )<|MERGE_RESOLUTION|>--- conflicted
+++ resolved
@@ -87,16 +87,7 @@
     expected_new_state: np.ndarray,
 ):
     """Tests the compute_step function."""
-<<<<<<< HEAD
     rk_scheme = RungeKuttaScheme(embedded_tableau, ode, True, error_controller)
-    assert rk_scheme.compute_step(delta_t, old_state, stage_field) == pytest.approx(
-=======
-    assert rk_scheme.compute_step(
-        delta_t,
-        old_state,
-        stage_field,
-        remaining_time=delta_t,
-    ) == pytest.approx(
->>>>>>> ae424cad
+    assert rk_scheme.compute_step(delta_t, old_state, stage_field, remaining_time=delta_t) == pytest.approx(
         (np.array([expected_new_state]), 0.1, True)
     )